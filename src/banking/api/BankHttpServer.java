package banking.api;

import banking.account.Account;
import banking.operation.OperationResult;
<<<<<<< HEAD
import banking.persistence.BankDAO;
=======
import banking.report.analytics.AnalyticsRange;
import banking.report.analytics.AnalyticsReportService;
import banking.report.analytics.AnomalyReport;
import banking.report.analytics.RangeSummary;
import banking.report.analytics.TrendReport;
import banking.report.analytics.AnomalyDetectionService;
import banking.report.analytics.RangeAnalyticsService;
import banking.report.analytics.TrendAnalyticsService;
import banking.report.format.ReportFormatter;
>>>>>>> 5eef0064
import banking.service.Bank;
import banking.ui.presenter.AnalyticsPresenter;

import com.sun.net.httpserver.Headers;
import com.sun.net.httpserver.HttpExchange;
import com.sun.net.httpserver.HttpHandler;
import com.sun.net.httpserver.HttpServer;

import java.io.IOException;
import java.io.OutputStream;
import java.net.InetSocketAddress;
import java.net.URI;
import java.nio.charset.StandardCharsets;
<<<<<<< HEAD
import java.time.Duration;
import java.time.Instant;
import java.util.ArrayList;
import java.util.LinkedHashMap;
=======
import java.time.LocalDate;
import java.time.format.DateTimeParseException;
import java.util.HashMap;
>>>>>>> 5eef0064
import java.util.List;
import java.util.Locale;
import java.util.Map;
import java.util.Objects;
import java.util.Optional;
import java.util.StringJoiner;
import java.util.concurrent.CompletableFuture;
import java.util.concurrent.ExecutionException;
import java.util.concurrent.ExecutorService;
import java.util.concurrent.Executors;
import java.util.concurrent.TimeUnit;
import java.util.concurrent.TimeoutException;

/**
 * Hardened HTTP facade exposing banking capabilities for automation and integration tests.
 */
public final class BankHttpServer {
    private static final Duration OPERATION_TIMEOUT = Duration.ofSeconds(10);
    private static final String APPLICATION_JSON = "application/json; charset=utf-8";
    private static final String TEXT_PLAIN = "text/plain; charset=utf-8";

    private final Bank bank;
    private final int requestedPort;
<<<<<<< HEAD
    private final String expectedApiKey;
=======
    private final AnalyticsReportService analyticsReportService;
    private final ReportFormatter reportFormatter;
>>>>>>> 5eef0064
    private HttpServer server;
    private ExecutorService executorService;
    private Instant bootInstant;

    public BankHttpServer(Bank bank, int port) {
        this(bank,
                port,
                new AnalyticsReportService(bank,
                        new TrendAnalyticsService(),
                        new AnomalyDetectionService(),
                        new RangeAnalyticsService()),
                new ReportFormatter());
    }

    public BankHttpServer(Bank bank,
            int port,
            AnalyticsReportService analyticsReportService,
            ReportFormatter reportFormatter) {
        this.bank = Objects.requireNonNull(bank, "bank");
        this.requestedPort = port;
<<<<<<< HEAD
        this.expectedApiKey = Optional.ofNullable(System.getenv("BANKING_API_KEY"))
                .filter(value -> !value.isBlank())
                .orElse("local-dev-key");
=======
        this.analyticsReportService = Objects.requireNonNull(analyticsReportService, "analyticsReportService");
        this.reportFormatter = Objects.requireNonNull(reportFormatter, "reportFormatter");
>>>>>>> 5eef0064
    }

    public synchronized void start() {
        if (server != null) {
            return;
        }
        try {
            server = HttpServer.create(new InetSocketAddress(requestedPort), 0);
        } catch (IOException e) {
            throw new IllegalStateException("Unable to start HTTP server", e);
        }
<<<<<<< HEAD

        executorService = Executors.newFixedThreadPool(Math.max(4, Runtime.getRuntime().availableProcessors()));
=======
        executorService = Executors.newFixedThreadPool(4);
        server.createContext("/health", new HealthHandler());
        server.createContext("/accounts", new AccountsHandler());
        server.createContext("/operations/deposit", new DepositHandler());
        server.createContext("/operations/withdraw", new WithdrawHandler());
        server.createContext("/operations/transfer", new TransferHandler());
        server.createContext("/reports/trends", new TrendReportHandler());
        server.createContext("/reports/anomalies", new AnomalyReportHandler());
        server.createContext("/reports/range", new RangeSummaryHandler());
>>>>>>> 5eef0064
        server.setExecutor(executorService);
        bootInstant = Instant.now();

        createContext("/health", new HealthHandler());
        createContext("/healthz", new HealthHandler());
        createContext("/metrics", new MetricsHandler());
        createContext("/accounts", new AccountsHandler());
        createContext("/accounts/", new AccountDetailHandler());
        createContext("/operations/deposit", new OperationHandler(OperationType.DEPOSIT));
        createContext("/operations/withdraw", new OperationHandler(OperationType.WITHDRAW));
        createContext("/operations/transfer", new OperationHandler(OperationType.TRANSFER));

        server.start();
        System.out.printf("HTTP API listening on port %d%n", getPort());
    }

    public synchronized void stop() {
        if (server != null) {
            server.stop(0);
            server = null;
        }
        if (executorService != null) {
            executorService.shutdown();
            try {
                if (!executorService.awaitTermination(5, TimeUnit.SECONDS)) {
                    executorService.shutdownNow();
                }
            } catch (InterruptedException e) {
                executorService.shutdownNow();
                Thread.currentThread().interrupt();
            } finally {
                executorService = null;
            }
        }

        bank.shutdown();
        BankDAO.saveBank(bank);
    }

    public synchronized int getPort() {
        if (server == null) {
            throw new IllegalStateException("Server is not running");
        }
        return server.getAddress().getPort();
    }

    private void createContext(String path, HttpHandler handler) {
        server.createContext(path, exchange -> {
            try {
                handler.handle(exchange);
            } finally {
                exchange.close();
            }
        });
    }

    private abstract class BaseHandler implements HttpHandler {
        @Override
        public final void handle(HttpExchange exchange) throws IOException {
            try {
                if (requiresAuthentication()) {
                    enforceApiKey(exchange.getRequestHeaders());
                }
                handleInternal(exchange);
            } catch (ClientErrorException e) {
                writeJson(exchange, e.statusCode,
                        Map.of("error", e.getMessage(), "success", false));
            } catch (Exception e) {
                writeJson(exchange, 500,
                        Map.of("error", "Internal server error: " + e.getMessage(), "success", false));
            }
        }

        protected abstract void handleInternal(HttpExchange exchange) throws Exception;

        protected boolean requiresAuthentication() {
            return true;
        }

        protected void ensureMethod(HttpExchange exchange, String expectedMethod) {
            if (!expectedMethod.equalsIgnoreCase(exchange.getRequestMethod())) {
                throw new ClientErrorException(405, "Unsupported method. Expected " + expectedMethod);
            }
        }

        private void enforceApiKey(Headers headers) {
            String provided = headers.getFirst("X-API-Key");
            if (provided == null || !provided.equals(expectedApiKey)) {
                throw new ClientErrorException(401, "Missing or invalid API key");
            }
        }

        protected Map<String, String> parseParams(HttpExchange exchange) throws IOException {
            Map<String, String> params = new LinkedHashMap<>();
            URI uri = exchange.getRequestURI();
            String query = uri.getRawQuery();
            if (query != null && !query.isEmpty()) {
                parseInto(params, query);
            }
            String method = exchange.getRequestMethod();
            if ("POST".equalsIgnoreCase(method) || "PUT".equalsIgnoreCase(method)
                    || "PATCH".equalsIgnoreCase(method) || "DELETE".equalsIgnoreCase(method)) {
                byte[] bodyBytes = exchange.getRequestBody().readAllBytes();
                if (bodyBytes.length > 0) {
                    parseInto(params, new String(bodyBytes, StandardCharsets.UTF_8));
                }
            }
            return params;
        }

        private void parseInto(Map<String, String> params, String queryString) {
            String[] pairs = queryString.split("&");
            for (String pair : pairs) {
                if (pair.isEmpty()) {
                    continue;
                }
                String[] keyValue = pair.split("=", 2);
                String key = decode(keyValue[0]);
                String value = keyValue.length > 1 ? decode(keyValue[1]) : "";
                params.put(key, value);
            }
        }

        private String decode(String value) {
            return java.net.URLDecoder.decode(value, StandardCharsets.UTF_8);
        }

<<<<<<< HEAD
    }

    private final class HealthHandler extends BaseHandler {
        @Override
        protected void handleInternal(HttpExchange exchange) throws IOException {
            ensureMethod(exchange, "GET");
            writeJson(exchange, 200, Map.of("status", "ok", "uptimeSeconds",
                    Duration.between(bootInstant, Instant.now()).toSeconds()));
        }

        @Override
        protected boolean requiresAuthentication() {
            return false;
=======
        protected void respond(HttpExchange exchange, int status, String body) throws IOException {
            respond(exchange, status, body, "application/json; charset=utf-8");
        }

        protected void respond(HttpExchange exchange, int status, String body, String contentType) throws IOException {
            byte[] responseBytes = body.getBytes(StandardCharsets.UTF_8);
            Headers headers = exchange.getResponseHeaders();
            headers.set("Content-Type", contentType);
            exchange.sendResponseHeaders(status, responseBytes.length);
            try (OutputStream os = exchange.getResponseBody()) {
                os.write(responseBytes);
            }
        }

        protected AnalyticsRange parseRange(Map<String, String> params) {
            LocalDate start = parseDate(params.get("start"), "start");
            LocalDate end = parseDate(params.get("end"), "end");
            return new AnalyticsRange(start, end);
        }

        protected String parseFormat(Map<String, String> params) {
            String format = params.getOrDefault("format", "json");
            if (!"json".equalsIgnoreCase(format) && !"csv".equalsIgnoreCase(format)) {
                throw new IllegalArgumentException("Unsupported format: " + format);
            }
            return format.toLowerCase(Locale.ROOT);
        }

        protected double parseDouble(Map<String, String> params, String key, double defaultValue) {
            String value = params.get(key);
            if (value == null || value.isBlank()) {
                return defaultValue;
            }
            try {
                return Double.parseDouble(value);
            } catch (NumberFormatException e) {
                throw new IllegalArgumentException("Invalid value for '" + key + "': " + value);
            }
        }

        private LocalDate parseDate(String raw, String name) {
            if (raw == null || raw.isBlank()) {
                throw new IllegalArgumentException("Missing required parameter '" + name + "'");
            }
            try {
                return LocalDate.parse(raw);
            } catch (DateTimeParseException ex) {
                throw new IllegalArgumentException("Invalid date for '" + name + "': " + raw);
            }
        }

        protected void respondReport(HttpExchange exchange, String format, String jsonBody, String csvBody)
                throws IOException {
            if ("csv".equals(format)) {
                respond(exchange, 200, csvBody, "text/csv; charset=utf-8");
            } else {
                respond(exchange, 200, jsonBody, "application/json; charset=utf-8");
            }
        }

        protected String jsonError(String message) {
            return '{' + "\"success\":false,\"message\":\"" + escape(message) + "\"}";
>>>>>>> 5eef0064
        }
    }

    private final class MetricsHandler extends BaseHandler {
        @Override
        protected void handleInternal(HttpExchange exchange) throws IOException {
            ensureMethod(exchange, "GET");
            Duration uptime = Duration.between(bootInstant, Instant.now());
            StringJoiner joiner = new StringJoiner("\n");
            joiner.add("bank_api_uptime_seconds " + uptime.toSeconds());
            joiner.add("bank_accounts_total " + bank.getAllAccounts().size());
            joiner.add("bank_pending_operations " + bank.getPendingOperationCount());
            writeText(exchange, 200, joiner.toString() + "\n");
        }
    }

    private final class AccountsHandler extends BaseHandler {
        @Override
        protected void handleInternal(HttpExchange exchange) throws Exception {
            if ("GET".equalsIgnoreCase(exchange.getRequestMethod())) {
                listAccounts(exchange);
            } else if ("POST".equalsIgnoreCase(exchange.getRequestMethod())) {
                createAccount(exchange);
            } else {
                throw new ClientErrorException(405, "Unsupported method. Expected GET or POST");
            }
        }

        private void listAccounts(HttpExchange exchange) throws IOException {
            Map<String, String> params = parseParams(exchange);
            List<Account> accounts;
            if (params.containsKey("type")) {
                accounts = bank.getAccountsByType(params.get("type"));
            } else if (params.containsKey("search")) {
                accounts = bank.searchAccounts(params.get("search"));
            } else {
                accounts = bank.getAllAccounts();
            }

            List<Map<String, Object>> payload = new ArrayList<>();
            for (Account account : accounts) {
                payload.add(accountPayload(account));
            }
            writeJson(exchange, 200, payload);
        }

        private void createAccount(HttpExchange exchange) throws IOException {
            Map<String, String> params = parseParams(exchange);
            String userName = firstPresent(params, "userName", "name");
            if (userName == null || userName.isBlank()) {
                throw new ClientErrorException(400, "Parameter 'userName' is required");
            }
            String accountType = firstPresent(params, "accountType", "type");
            if (accountType == null || accountType.isBlank()) {
                throw new ClientErrorException(400, "Parameter 'accountType' is required");
            }
            String depositParam = firstPresent(params, "initialDeposit", "deposit");
            double initialDeposit = parseDouble(depositParam, "initialDeposit").orElse(0.0);

            Account account = bank.createAccount(userName, accountType, initialDeposit);
            BankDAO.saveBank(bank);
            writeJson(exchange, 201, accountPayload(account));
        }
    }

    private final class AccountDetailHandler extends BaseHandler {
        @Override
        protected void handleInternal(HttpExchange exchange) throws Exception {
            int accountNumber = extractAccountNumber(exchange);
            String method = exchange.getRequestMethod();
            if ("GET".equalsIgnoreCase(method)) {
                getAccount(exchange, accountNumber);
            } else if ("PUT".equalsIgnoreCase(method) || "PATCH".equalsIgnoreCase(method)) {
                updateAccount(exchange, accountNumber);
            } else if ("DELETE".equalsIgnoreCase(method)) {
                deleteAccount(exchange, accountNumber);
            } else {
                throw new ClientErrorException(405, "Unsupported method. Expected GET, PUT, PATCH, or DELETE");
            }
        }

        private void getAccount(HttpExchange exchange, int accountNumber) throws IOException {
            Account account = bank.getAccount(accountNumber);
            if (account == null) {
                throw new ClientErrorException(404, "Account not found: " + accountNumber);
            }
            writeJson(exchange, 200, accountPayload(account));
        }

        private void updateAccount(HttpExchange exchange, int accountNumber) throws IOException {
            Map<String, String> params = parseParams(exchange);
            String newName = firstPresent(params, "userName", "name");
            if (newName == null || newName.isBlank()) {
                throw new ClientErrorException(400, "Parameter 'userName' is required");
            }

            boolean updated = bank.updateAccountHolderName(accountNumber, newName);
            if (!updated) {
                throw new ClientErrorException(404, "Account not found: " + accountNumber);
            }

            Account account = bank.getAccount(accountNumber);
            if (account == null) {
                throw new ClientErrorException(404, "Account not found: " + accountNumber);
            }

            BankDAO.saveBank(bank);
            writeJson(exchange, 200, Map.of(
                    "message", "Account holder updated",
                    "account", accountPayload(account)));
        }

        private void deleteAccount(HttpExchange exchange, int accountNumber) throws IOException {
            boolean removed = bank.closeAccount(accountNumber);
            if (!removed) {
                throw new ClientErrorException(404, "Account not found: " + accountNumber);
            }

            BankDAO.saveBank(bank);
            writeJson(exchange, 200, Map.of(
                    "success", true,
                    "message", "Account closed",
                    "accountNumber", accountNumber));
        }

        private int extractAccountNumber(HttpExchange exchange) {
            String contextPath = exchange.getHttpContext().getPath();
            String requestPath = exchange.getRequestURI().getPath();
            if (!requestPath.startsWith(contextPath)) {
                throw new ClientErrorException(404, "Account not found");
            }

            String remainder = requestPath.substring(contextPath.length());
            if (remainder.startsWith("/")) {
                remainder = remainder.substring(1);
            }
            int slashIndex = remainder.indexOf('/');
            if (slashIndex >= 0) {
                remainder = remainder.substring(0, slashIndex);
            }
            if (remainder.isBlank()) {
                throw new ClientErrorException(404, "Account not found");
            }

            try {
                return Integer.parseInt(remainder);
            } catch (NumberFormatException e) {
                throw new ClientErrorException(400, "Invalid account number: " + remainder);
            }
        }
    }

    private final class OperationHandler extends BaseHandler {
        private final OperationType type;

        OperationHandler(OperationType type) {
            this.type = type;
        }

        @Override
        protected void handleInternal(HttpExchange exchange) throws Exception {
            ensureMethod(exchange, "POST");
            Map<String, String> params = parseParams(exchange);
            switch (type) {
                case DEPOSIT -> handleDeposit(exchange, params);
                case WITHDRAW -> handleWithdraw(exchange, params);
                case TRANSFER -> handleTransfer(exchange, params);
                default -> throw new IllegalStateException("Unhandled operation type: " + type);
            }
        }

        private void handleDeposit(HttpExchange exchange, Map<String, String> params) throws IOException {
            int accountNumber = parseRequiredInt(params, "accountNumber", "Account number is required");
            double amount = parseRequiredAmount(params, "amount");
            executeOperation(exchange, bank.deposit(accountNumber, amount));
        }

        private void handleWithdraw(HttpExchange exchange, Map<String, String> params) throws IOException {
            int accountNumber = parseRequiredInt(params, "accountNumber", "Account number is required");
            double amount = parseRequiredAmount(params, "amount");
            executeOperation(exchange, bank.withdraw(accountNumber, amount));
        }

        private void handleTransfer(HttpExchange exchange, Map<String, String> params) throws IOException {
            int source = parseRequiredInt(params, "accountNumber", "Source account number is required",
                    "sourceAccount");
            int target = parseRequiredInt(params, "targetAccountNumber", "Target account number is required",
                    "targetAccount");
            double amount = parseRequiredAmount(params, "amount");
            executeOperation(exchange, bank.transfer(source, target, amount));
        }
    }

    private void executeOperation(HttpExchange exchange, CompletableFuture<OperationResult> future) throws IOException {
        OperationResult result;
        try {
            result = future.get(OPERATION_TIMEOUT.toMillis(), TimeUnit.MILLISECONDS);
        } catch (TimeoutException e) {
            writeJson(exchange, 504, Map.of(
                    "success", false,
                    "error", "Operation timed out after " + OPERATION_TIMEOUT.toSeconds() + " seconds"));
            return;
        } catch (InterruptedException e) {
            Thread.currentThread().interrupt();
            writeJson(exchange, 500, Map.of(
                    "success", false,
                    "error", "Operation interrupted"));
            return;
        } catch (ExecutionException e) {
            String message = e.getCause() != null ? e.getCause().getMessage() : e.getMessage();
            writeJson(exchange, 500, Map.of(
                    "success", false,
                    "error", "Operation failed: " + message));
            return;
        }

        Map<String, Object> payload = new LinkedHashMap<>();
        payload.put("success", result.isSuccess());
        payload.put("message", result.getMessage());
        payload.put("completedAt", Instant.now().toString());

        if (result.isSuccess()) {
            BankDAO.saveBank(bank);
            writeJson(exchange, 200, payload);
        } else {
            writeJson(exchange, 409, payload);
        }
    }

    private Map<String, Object> accountPayload(Account account) {
        Map<String, Object> payload = new LinkedHashMap<>();
        payload.put("accountNumber", account.getAccountNumber());
        payload.put("userName", account.getUserName());
        payload.put("accountType", account.getAccountType());
        payload.put("balance", account.getBalance());
        payload.put("formattedBalance", formatAmount(account.getBalance()));
        return payload;
    }

    private void writeJson(HttpExchange exchange, int status, Map<String, ?> body) throws IOException {
        byte[] responseBytes = JsonFormatter.stringify(body).getBytes(StandardCharsets.UTF_8);
        writeResponse(exchange, status, APPLICATION_JSON, responseBytes);
    }

<<<<<<< HEAD
    private void writeJson(HttpExchange exchange, int status, List<?> body) throws IOException {
        byte[] responseBytes = JsonFormatter.stringify(body).getBytes(StandardCharsets.UTF_8);
        writeResponse(exchange, status, APPLICATION_JSON, responseBytes);
    }

    private void writeText(HttpExchange exchange, int status, String body) throws IOException {
        byte[] responseBytes = body.getBytes(StandardCharsets.UTF_8);
        writeResponse(exchange, status, TEXT_PLAIN, responseBytes);
    }

    private void writeResponse(HttpExchange exchange, int status, String contentType, byte[] body) throws IOException {
        Headers headers = exchange.getResponseHeaders();
        headers.set("Content-Type", contentType);
        exchange.sendResponseHeaders(status, body.length);
        try (OutputStream outputStream = exchange.getResponseBody()) {
            outputStream.write(body);
        }
    }

    private Optional<Double> parseDouble(String value, String fieldName) {
=======
    private final class TrendReportHandler extends JsonHandler {
        @Override
        protected void handleInternal(HttpExchange exchange) throws Exception {
            ensureMethod(exchange, "GET");
            Map<String, String> params = parseParams(exchange);
            AnalyticsRange range = parseRange(params);
            String format = parseFormat(params);
            TrendReport report = analyticsReportService.queueTrendReport(range).join();
            respondReport(exchange, format, reportFormatter.toJson(report), reportFormatter.toCsv(report));
        }
    }

    private final class AnomalyReportHandler extends JsonHandler {
        @Override
        protected void handleInternal(HttpExchange exchange) throws Exception {
            ensureMethod(exchange, "GET");
            Map<String, String> params = parseParams(exchange);
            AnalyticsRange range = parseRange(params);
            String format = parseFormat(params);
            double threshold = parseDouble(params, "threshold", 0.0);
            double deviation = parseDouble(params, "deviation", 0.0);
            AnomalyReport report = analyticsReportService.queueAnomalyReport(range, threshold, deviation).join();
            respondReport(exchange, format, reportFormatter.toJson(report), reportFormatter.toCsv(report));
        }
    }

    private final class RangeSummaryHandler extends JsonHandler {
        @Override
        protected void handleInternal(HttpExchange exchange) throws Exception {
            ensureMethod(exchange, "GET");
            Map<String, String> params = parseParams(exchange);
            AnalyticsRange range = parseRange(params);
            String format = parseFormat(params);
            RangeSummary summary = analyticsReportService.queueRangeSummary(range).join();
            respondReport(exchange, format, reportFormatter.toJson(summary), reportFormatter.toCsv(summary));
        }
    }

    private int parseAccountNumber(String value) {
>>>>>>> 5eef0064
        if (value == null || value.isBlank()) {
            return Optional.empty();
        }
        try {
            return Optional.of(Double.parseDouble(value));
        } catch (NumberFormatException e) {
            throw new ClientErrorException(400, "Invalid " + fieldName + ": " + value);
        }
    }

    private double parseRequiredAmount(Map<String, String> params, String key) {
        String rawAmount = params.get(key);
        if (rawAmount == null || rawAmount.isBlank()) {
            throw new ClientErrorException(400, "Parameter '" + key + "' is required");
        }
        double amount = parseDouble(rawAmount, key).orElse(0.0);
        if (amount <= 0.0) {
            throw new ClientErrorException(400, "Amount must be greater than zero");
        }
        return amount;
    }

    private int parseRequiredInt(Map<String, String> params, String primaryKey, String message, String... aliases) {
        String value = params.get(primaryKey);
        if (value == null || value.isBlank()) {
            for (String alias : aliases) {
                value = params.get(alias);
                if (value != null && !value.isBlank()) {
                    break;
                }
            }
        }
        if (value == null || value.isBlank()) {
            throw new ClientErrorException(400, message);
        }
        try {
            return Integer.parseInt(value);
        } catch (NumberFormatException e) {
            throw new ClientErrorException(400, "Invalid integer for parameter '" + primaryKey + "': " + value);
        }
    }

    private String firstPresent(Map<String, String> params, String primary, String... aliases) {
        String value = params.get(primary);
        if (value != null && !value.isBlank()) {
            return value;
        }
        for (String alias : aliases) {
            value = params.get(alias);
            if (value != null && !value.isBlank()) {
                return value;
            }
        }
        return null;
    }

    private String formatAmount(double amount) {
        return String.format(Locale.ROOT, "%.2f", amount);
    }

    private enum OperationType {
        DEPOSIT,
        WITHDRAW,
        TRANSFER
    }

    private static final class ClientErrorException extends RuntimeException {
        private final int statusCode;

        ClientErrorException(int statusCode, String message) {
            super(message);
            this.statusCode = statusCode;
        }
    }
}<|MERGE_RESOLUTION|>--- conflicted
+++ resolved
@@ -2,19 +2,7 @@
 
 import banking.account.Account;
 import banking.operation.OperationResult;
-<<<<<<< HEAD
 import banking.persistence.BankDAO;
-=======
-import banking.report.analytics.AnalyticsRange;
-import banking.report.analytics.AnalyticsReportService;
-import banking.report.analytics.AnomalyReport;
-import banking.report.analytics.RangeSummary;
-import banking.report.analytics.TrendReport;
-import banking.report.analytics.AnomalyDetectionService;
-import banking.report.analytics.RangeAnalyticsService;
-import banking.report.analytics.TrendAnalyticsService;
-import banking.report.format.ReportFormatter;
->>>>>>> 5eef0064
 import banking.service.Bank;
 import banking.ui.presenter.AnalyticsPresenter;
 
@@ -28,16 +16,10 @@
 import java.net.InetSocketAddress;
 import java.net.URI;
 import java.nio.charset.StandardCharsets;
-<<<<<<< HEAD
 import java.time.Duration;
 import java.time.Instant;
 import java.util.ArrayList;
 import java.util.LinkedHashMap;
-=======
-import java.time.LocalDate;
-import java.time.format.DateTimeParseException;
-import java.util.HashMap;
->>>>>>> 5eef0064
 import java.util.List;
 import java.util.Locale;
 import java.util.Map;
@@ -52,7 +34,8 @@
 import java.util.concurrent.TimeoutException;
 
 /**
- * Hardened HTTP facade exposing banking capabilities for automation and integration tests.
+ * Hardened HTTP facade exposing banking capabilities for automation and
+ * integration tests.
  */
 public final class BankHttpServer {
     private static final Duration OPERATION_TIMEOUT = Duration.ofSeconds(10);
@@ -61,12 +44,7 @@
 
     private final Bank bank;
     private final int requestedPort;
-<<<<<<< HEAD
     private final String expectedApiKey;
-=======
-    private final AnalyticsReportService analyticsReportService;
-    private final ReportFormatter reportFormatter;
->>>>>>> 5eef0064
     private HttpServer server;
     private ExecutorService executorService;
     private Instant bootInstant;
@@ -87,14 +65,9 @@
             ReportFormatter reportFormatter) {
         this.bank = Objects.requireNonNull(bank, "bank");
         this.requestedPort = port;
-<<<<<<< HEAD
         this.expectedApiKey = Optional.ofNullable(System.getenv("BANKING_API_KEY"))
                 .filter(value -> !value.isBlank())
                 .orElse("local-dev-key");
-=======
-        this.analyticsReportService = Objects.requireNonNull(analyticsReportService, "analyticsReportService");
-        this.reportFormatter = Objects.requireNonNull(reportFormatter, "reportFormatter");
->>>>>>> 5eef0064
     }
 
     public synchronized void start() {
@@ -106,20 +79,8 @@
         } catch (IOException e) {
             throw new IllegalStateException("Unable to start HTTP server", e);
         }
-<<<<<<< HEAD
 
         executorService = Executors.newFixedThreadPool(Math.max(4, Runtime.getRuntime().availableProcessors()));
-=======
-        executorService = Executors.newFixedThreadPool(4);
-        server.createContext("/health", new HealthHandler());
-        server.createContext("/accounts", new AccountsHandler());
-        server.createContext("/operations/deposit", new DepositHandler());
-        server.createContext("/operations/withdraw", new WithdrawHandler());
-        server.createContext("/operations/transfer", new TransferHandler());
-        server.createContext("/reports/trends", new TrendReportHandler());
-        server.createContext("/reports/anomalies", new AnomalyReportHandler());
-        server.createContext("/reports/range", new RangeSummaryHandler());
->>>>>>> 5eef0064
         server.setExecutor(executorService);
         bootInstant = Instant.now();
 
@@ -247,7 +208,6 @@
             return java.net.URLDecoder.decode(value, StandardCharsets.UTF_8);
         }
 
-<<<<<<< HEAD
     }
 
     private final class HealthHandler extends BaseHandler {
@@ -261,70 +221,6 @@
         @Override
         protected boolean requiresAuthentication() {
             return false;
-=======
-        protected void respond(HttpExchange exchange, int status, String body) throws IOException {
-            respond(exchange, status, body, "application/json; charset=utf-8");
-        }
-
-        protected void respond(HttpExchange exchange, int status, String body, String contentType) throws IOException {
-            byte[] responseBytes = body.getBytes(StandardCharsets.UTF_8);
-            Headers headers = exchange.getResponseHeaders();
-            headers.set("Content-Type", contentType);
-            exchange.sendResponseHeaders(status, responseBytes.length);
-            try (OutputStream os = exchange.getResponseBody()) {
-                os.write(responseBytes);
-            }
-        }
-
-        protected AnalyticsRange parseRange(Map<String, String> params) {
-            LocalDate start = parseDate(params.get("start"), "start");
-            LocalDate end = parseDate(params.get("end"), "end");
-            return new AnalyticsRange(start, end);
-        }
-
-        protected String parseFormat(Map<String, String> params) {
-            String format = params.getOrDefault("format", "json");
-            if (!"json".equalsIgnoreCase(format) && !"csv".equalsIgnoreCase(format)) {
-                throw new IllegalArgumentException("Unsupported format: " + format);
-            }
-            return format.toLowerCase(Locale.ROOT);
-        }
-
-        protected double parseDouble(Map<String, String> params, String key, double defaultValue) {
-            String value = params.get(key);
-            if (value == null || value.isBlank()) {
-                return defaultValue;
-            }
-            try {
-                return Double.parseDouble(value);
-            } catch (NumberFormatException e) {
-                throw new IllegalArgumentException("Invalid value for '" + key + "': " + value);
-            }
-        }
-
-        private LocalDate parseDate(String raw, String name) {
-            if (raw == null || raw.isBlank()) {
-                throw new IllegalArgumentException("Missing required parameter '" + name + "'");
-            }
-            try {
-                return LocalDate.parse(raw);
-            } catch (DateTimeParseException ex) {
-                throw new IllegalArgumentException("Invalid date for '" + name + "': " + raw);
-            }
-        }
-
-        protected void respondReport(HttpExchange exchange, String format, String jsonBody, String csvBody)
-                throws IOException {
-            if ("csv".equals(format)) {
-                respond(exchange, 200, csvBody, "text/csv; charset=utf-8");
-            } else {
-                respond(exchange, 200, jsonBody, "application/json; charset=utf-8");
-            }
-        }
-
-        protected String jsonError(String message) {
-            return '{' + "\"success\":false,\"message\":\"" + escape(message) + "\"}";
->>>>>>> 5eef0064
         }
     }
 
@@ -569,7 +465,6 @@
         writeResponse(exchange, status, APPLICATION_JSON, responseBytes);
     }
 
-<<<<<<< HEAD
     private void writeJson(HttpExchange exchange, int status, List<?> body) throws IOException {
         byte[] responseBytes = JsonFormatter.stringify(body).getBytes(StandardCharsets.UTF_8);
         writeResponse(exchange, status, APPLICATION_JSON, responseBytes);
@@ -590,47 +485,6 @@
     }
 
     private Optional<Double> parseDouble(String value, String fieldName) {
-=======
-    private final class TrendReportHandler extends JsonHandler {
-        @Override
-        protected void handleInternal(HttpExchange exchange) throws Exception {
-            ensureMethod(exchange, "GET");
-            Map<String, String> params = parseParams(exchange);
-            AnalyticsRange range = parseRange(params);
-            String format = parseFormat(params);
-            TrendReport report = analyticsReportService.queueTrendReport(range).join();
-            respondReport(exchange, format, reportFormatter.toJson(report), reportFormatter.toCsv(report));
-        }
-    }
-
-    private final class AnomalyReportHandler extends JsonHandler {
-        @Override
-        protected void handleInternal(HttpExchange exchange) throws Exception {
-            ensureMethod(exchange, "GET");
-            Map<String, String> params = parseParams(exchange);
-            AnalyticsRange range = parseRange(params);
-            String format = parseFormat(params);
-            double threshold = parseDouble(params, "threshold", 0.0);
-            double deviation = parseDouble(params, "deviation", 0.0);
-            AnomalyReport report = analyticsReportService.queueAnomalyReport(range, threshold, deviation).join();
-            respondReport(exchange, format, reportFormatter.toJson(report), reportFormatter.toCsv(report));
-        }
-    }
-
-    private final class RangeSummaryHandler extends JsonHandler {
-        @Override
-        protected void handleInternal(HttpExchange exchange) throws Exception {
-            ensureMethod(exchange, "GET");
-            Map<String, String> params = parseParams(exchange);
-            AnalyticsRange range = parseRange(params);
-            String format = parseFormat(params);
-            RangeSummary summary = analyticsReportService.queueRangeSummary(range).join();
-            respondReport(exchange, format, reportFormatter.toJson(summary), reportFormatter.toCsv(summary));
-        }
-    }
-
-    private int parseAccountNumber(String value) {
->>>>>>> 5eef0064
         if (value == null || value.isBlank()) {
             return Optional.empty();
         }
