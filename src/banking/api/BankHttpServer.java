package banking.api;

import banking.account.Account;
import banking.api.middleware.ErrorHandling;
import banking.api.middleware.ErrorResponse;
import banking.api.middleware.HttpRequestFilter;
import banking.api.middleware.RateLimiter;
import banking.api.middleware.RateLimitingFilter;
import banking.api.middleware.RequestContext;
import banking.api.middleware.RequestResponseLogger;
import banking.api.middleware.RequestValidationFilter;
import banking.operation.OperationResult;
import banking.security.AuthService;
import banking.security.AuthToken;
import banking.security.Role;
import banking.security.UserPrincipal;
import banking.service.Bank;
import banking.telemetry.TelemetryCollector;

import com.sun.net.httpserver.Headers;
import com.sun.net.httpserver.HttpExchange;
import com.sun.net.httpserver.HttpHandler;
import com.sun.net.httpserver.HttpServer;

import java.io.IOException;
import java.io.InputStream;
import java.io.OutputStream;
import java.net.InetSocketAddress;
import java.net.URLDecoder;
import java.nio.charset.StandardCharsets;
import java.time.Duration;
import java.util.ArrayList;
import java.util.HashMap;
import java.util.List;
import java.util.Locale;
import java.util.Map;
import java.util.Objects;
import java.util.StringJoiner;
import java.util.concurrent.ExecutorService;
import java.util.concurrent.Executors;
import java.util.concurrent.TimeUnit;

/**
 * Lightweight HTTP facade that exposes a subset of the banking service as REST-style endpoints.
 */
public class BankHttpServer {
    private final Bank bank;
    private final int requestedPort;
<<<<<<< HEAD
    private final RateLimiter rateLimiter;
    private final List<HttpRequestFilter> filters;
=======
    private final AuthService authService;
>>>>>>> 9b9e7211
    private HttpServer server;
    private ExecutorService executorService;
    private Thread shutdownHook;

    public BankHttpServer(Bank bank, int port, AuthService authService) {
        this.bank = Objects.requireNonNull(bank, "bank");
        this.requestedPort = port;
<<<<<<< HEAD
        TelemetryCollector collector = TelemetryCollector.getInstance();
        this.rateLimiter = new RateLimiter(20, Duration.ofSeconds(1));
        this.filters = List.of(
                new RateLimitingFilter(rateLimiter),
                new RequestValidationFilter(4096),
                new RequestResponseLogger(collector));
=======
        this.authService = Objects.requireNonNull(authService, "authService");
>>>>>>> 9b9e7211
    }

    public synchronized void start() {
        if (server != null) {
            return;
        }
        try {
            server = HttpServer.create(new InetSocketAddress(requestedPort), 0);
        } catch (IOException e) {
            throw new IllegalStateException("Unable to start HTTP server", e);
        }
        executorService = Executors.newFixedThreadPool(4);
        server.createContext("/health", new HealthHandler());
        server.createContext("/auth/login", new LoginHandler());
        server.createContext("/accounts", new AccountsHandler());
        server.createContext("/operations/deposit", new DepositHandler());
        server.createContext("/operations/withdraw", new WithdrawHandler());
        server.createContext("/operations/transfer", new TransferHandler());
        server.setExecutor(executorService);
        server.start();
        registerShutdownHook();
    }

    public synchronized void stop() {
        if (server != null) {
            server.stop(1);
            server = null;
        }
        if (executorService != null) {
            executorService.shutdown();
            try {
                if (!executorService.awaitTermination(5, TimeUnit.SECONDS)) {
                    executorService.shutdownNow();
                }
            } catch (InterruptedException e) {
                executorService.shutdownNow();
                Thread.currentThread().interrupt();
            }
            executorService = null;
        }
        unregisterShutdownHook();
    }

    public synchronized int getPort() {
        if (server == null) {
            throw new IllegalStateException("Server is not running");
        }
        return server.getAddress().getPort();
    }

    private abstract class JsonHandler implements HttpHandler {
        @Override
        public final void handle(HttpExchange exchange) throws IOException {
            RequestContext context = RequestContext.attach(exchange);
            List<HttpRequestFilter> executedFilters = new ArrayList<>();
            boolean handled = false;
            try {
                for (HttpRequestFilter filter : filters) {
                    filter.before(exchange, context);
                    executedFilters.add(filter);
                }
                handleInternal(exchange);
<<<<<<< HEAD
                handled = true;
=======
            } catch (HttpError e) {
                respond(exchange, e.statusCode(), jsonError(e.getMessage()));
            } catch (IllegalArgumentException e) {
                respond(exchange, 400, jsonError(e.getMessage()));
>>>>>>> 9b9e7211
            } catch (Exception e) {
                context.recordError(e);
                ErrorResponse error = ErrorHandling.resolve(e);
                respond(exchange, error.statusCode(), jsonError(error.message()));
            } finally {
                for (int i = executedFilters.size() - 1; i >= 0; i--) {
                    try {
                        executedFilters.get(i).after(exchange, context);
                    } catch (Exception ignored) {
                        // Best-effort cleanup; errors already reported through telemetry.
                    }
                }
                if (!handled && context.statusCode() < 0) {
                    context.recordResponse(500, 0);
                }
                exchange.close();
            }
        }

        protected abstract void handleInternal(HttpExchange exchange) throws Exception;

        protected void ensureMethod(HttpExchange exchange, String expectedMethod) {
            if (!expectedMethod.equalsIgnoreCase(exchange.getRequestMethod())) {
                throw new IllegalArgumentException("Unsupported method. Expected " + expectedMethod);
            }
        }

        protected Map<String, String> parseParams(HttpExchange exchange) throws IOException {
            Map<String, String> params = new HashMap<>();
            String query = exchange.getRequestURI().getRawQuery();
            if (query != null && !query.isEmpty()) {
                parseInto(params, query);
            }
            String method = exchange.getRequestMethod();
            if ("POST".equalsIgnoreCase(method) || "PUT".equalsIgnoreCase(method)) {
                String body = readBody(exchange.getRequestBody());
                if (!body.isEmpty()) {
                    parseInto(params, body);
                }
            }
            return params;
        }

        private void parseInto(Map<String, String> params, String source) throws IOException {
            String[] pairs = source.split("&");
            for (String pair : pairs) {
                if (pair.isEmpty()) {
                    continue;
                }
                String[] keyValue = pair.split("=", 2);
                String key = URLDecoder.decode(keyValue[0], StandardCharsets.UTF_8.name());
                String value = keyValue.length > 1
                    ? URLDecoder.decode(keyValue[1], StandardCharsets.UTF_8.name())
                    : "";
                params.put(key, value);
            }
        }

        private String readBody(InputStream inputStream) throws IOException {
            if (inputStream == null) {
                return "";
            }
            byte[] buffer = inputStream.readAllBytes();
            return new String(buffer, StandardCharsets.UTF_8);
        }

        protected void respond(HttpExchange exchange, int status, String body) throws IOException {
            byte[] responseBytes = body.getBytes(StandardCharsets.UTF_8);
            Headers headers = exchange.getResponseHeaders();
            headers.set("Content-Type", "application/json; charset=utf-8");
            exchange.sendResponseHeaders(status, responseBytes.length);
            try (OutputStream os = exchange.getResponseBody()) {
                os.write(responseBytes);
            }
            RequestContext.from(exchange).ifPresent(context -> context.recordResponse(status, responseBytes.length));
        }

        protected String jsonError(String message) {
            return '{' + "\"success\":false,\"message\":\"" + escape(message) + "\"}";
        }
    }

    private abstract class ProtectedJsonHandler extends JsonHandler {
        private final Role[] requiredRoles;

        private ProtectedJsonHandler(Role... requiredRoles) {
            this.requiredRoles = requiredRoles;
        }

        @Override
        protected final void handleInternal(HttpExchange exchange) throws Exception {
            UserPrincipal principal = authenticate(exchange);
            handleAuthorized(exchange, principal);
        }

        protected abstract void handleAuthorized(HttpExchange exchange, UserPrincipal principal) throws Exception;

        private UserPrincipal authenticate(HttpExchange exchange) {
            String header = exchange.getRequestHeaders().getFirst("Authorization");
            if (header == null || !header.startsWith("Bearer ")) {
                throw new HttpError(401, "Missing bearer token");
            }
            String token = header.substring("Bearer ".length());
            UserPrincipal principal = authService.verifyToken(token)
                .orElseThrow(() -> new HttpError(401, "Invalid or expired token"));
            if (!authService.hasAnyRole(principal, requiredRoles)) {
                throw new HttpError(403, "Access denied for role " + principal.role());
            }
            return principal;
        }
    }

    private final class HealthHandler extends JsonHandler {
        @Override
        protected void handleInternal(HttpExchange exchange) throws IOException {
            ensureMethod(exchange, "GET");
            respond(exchange, 200, "{\"status\":\"ok\"}");
        }
    }

    private final class LoginHandler extends JsonHandler {
        @Override
        protected void handleInternal(HttpExchange exchange) throws Exception {
            ensureMethod(exchange, "POST");
            Map<String, String> params = parseParams(exchange);
            String username = params.get("username");
            String password = params.get("password");
            if (username == null || username.isBlank()) {
                throw new IllegalArgumentException("Parameter 'username' is required");
            }
            if (password == null || password.isBlank()) {
                throw new IllegalArgumentException("Parameter 'password' is required");
            }
            AuthToken token = authService.authenticate(username, password)
                .orElseThrow(() -> new HttpError(401, "Invalid credentials"));
            respond(exchange, 200, loginResponse(token));
        }

        private String loginResponse(AuthToken token) {
            return '{' + new StringJoiner(",")
                .add("\"success\":true")
                .add("\"token\":\"" + escape(token.token()) + "\"")
                .add("\"role\":\"" + token.principal().role() + "\"")
                .add("\"expiresAt\":\"" + token.expiresAt() + "\"")
                .toString() + '}';
        }
    }

    private final class AccountsHandler extends ProtectedJsonHandler {
        private AccountsHandler() {
            super(Role.OPERATOR);
        }

        @Override
        protected void handleAuthorized(HttpExchange exchange, UserPrincipal principal) throws Exception {
            String method = exchange.getRequestMethod();
            if ("GET".equalsIgnoreCase(method)) {
                listAccounts(exchange);
            } else if ("POST".equalsIgnoreCase(method)) {
                createAccount(exchange);
            } else {
                throw new IllegalArgumentException("Unsupported method. Expected GET or POST");
            }
        }

        private void listAccounts(HttpExchange exchange) throws IOException {
            List<Account> accounts = bank.getAllAccounts();
            StringJoiner joiner = new StringJoiner(",", "[", "]");
            for (Account account : accounts) {
                joiner.add(accountJson(account));
            }
            respond(exchange, 200, joiner.toString());
        }

        private void createAccount(HttpExchange exchange) throws Exception {
            Map<String, String> params = parseParams(exchange);
            String name = params.get("name");
            String type = params.get("type");
            String depositParam = params.getOrDefault("deposit", "0");
            if (name == null || name.isBlank()) {
                throw new IllegalArgumentException("Parameter 'name' is required");
            }
            if (type == null || type.isBlank()) {
                throw new IllegalArgumentException("Parameter 'type' is required");
            }
            double deposit;
            try {
                deposit = Double.parseDouble(depositParam);
            } catch (NumberFormatException e) {
                throw new IllegalArgumentException("Invalid deposit amount: " + depositParam);
            }
            Account account = bank.createAccount(name, type, deposit);
            respond(exchange, 201, accountJson(account));
        }
    }

    private final class DepositHandler extends ProtectedJsonHandler {
        private DepositHandler() {
            super(Role.OPERATOR);
        }

        @Override
        protected void handleAuthorized(HttpExchange exchange, UserPrincipal principal) throws Exception {
            ensureMethod(exchange, "POST");
            Map<String, String> params = parseParams(exchange);
            int accountNumber = parseAccountNumber(params.get("accountNumber"));
            double amount = parseAmount(params.get("amount"));
            OperationResult result = bank.deposit(accountNumber, amount).join();
            respond(exchange, statusFor(result), resultJson(result));
        }
    }

    private final class WithdrawHandler extends ProtectedJsonHandler {
        private WithdrawHandler() {
            super(Role.OPERATOR);
        }

        @Override
        protected void handleAuthorized(HttpExchange exchange, UserPrincipal principal) throws Exception {
            ensureMethod(exchange, "POST");
            Map<String, String> params = parseParams(exchange);
            int accountNumber = parseAccountNumber(params.get("accountNumber"));
            double amount = parseAmount(params.get("amount"));
            OperationResult result = bank.withdraw(accountNumber, amount).join();
            respond(exchange, statusFor(result), resultJson(result));
        }
    }

    private final class TransferHandler extends ProtectedJsonHandler {
        private TransferHandler() {
            super(Role.OPERATOR);
        }

        @Override
        protected void handleAuthorized(HttpExchange exchange, UserPrincipal principal) throws Exception {
            ensureMethod(exchange, "POST");
            Map<String, String> params = parseParams(exchange);
            int source = parseAccountNumber(params.get("sourceAccount"));
            int target = parseAccountNumber(params.get("targetAccount"));
            double amount = parseAmount(params.get("amount"));
            OperationResult result = bank.transfer(source, target, amount).join();
            respond(exchange, statusFor(result), resultJson(result));
        }
    }

    private static final class HttpError extends RuntimeException {
        private final int statusCode;

        private HttpError(int statusCode, String message) {
            super(message);
            this.statusCode = statusCode;
        }

        private int statusCode() {
            return statusCode;
        }
    }

    private int parseAccountNumber(String value) {
        if (value == null || value.isBlank()) {
            throw new IllegalArgumentException("Account number is required");
        }
        try {
            return Integer.parseInt(value);
        } catch (NumberFormatException e) {
            throw new IllegalArgumentException("Invalid account number: " + value);
        }
    }

    private double parseAmount(String value) {
        if (value == null || value.isBlank()) {
            throw new IllegalArgumentException("Amount is required");
        }
        try {
            return Double.parseDouble(value);
        } catch (NumberFormatException e) {
            throw new IllegalArgumentException("Invalid amount: " + value);
        }
    }

    private int statusFor(OperationResult result) {
        return result.isSuccess() ? 200 : 422;
    }

    private String resultJson(OperationResult result) {
        return '{' + "\"success\":" + result.isSuccess()
            + ",\"message\":\"" + escape(result.getMessage()) + "\"}";
    }

    private String accountJson(Account account) {
        String balance = String.format(Locale.US, "%.2f", account.getBalance());
        return '{' + new StringJoiner(",")
            .add("\"accountNumber\":" + account.getAccountNumber())
            .add("\"holder\":\"" + escape(account.getUserName()) + "\"")
            .add("\"type\":\"" + escape(account.getAccountType()) + "\"")
            .add("\"balance\":" + balance)
            .toString() + '}';
    }

    private String escape(String value) {
        if (value == null) {
            return "";
        }
        return value.replace("\\", "\\\\").replace("\"", "\\\"");
    }

    private synchronized void registerShutdownHook() {
        if (shutdownHook != null) {
            return;
        }
        shutdownHook = new Thread(() -> {
            try {
                BankHttpServer.this.stop();
            } finally {
                bank.shutdown();
            }
        }, "bank-http-shutdown");
        Runtime.getRuntime().addShutdownHook(shutdownHook);
    }

    private synchronized void unregisterShutdownHook() {
        if (shutdownHook == null) {
            return;
        }
        try {
            Runtime.getRuntime().removeShutdownHook(shutdownHook);
        } catch (IllegalStateException ignored) {
            // JVM is already shutting down.
        }
        shutdownHook = null;
    }
}<|MERGE_RESOLUTION|>--- conflicted
+++ resolved
@@ -41,17 +41,15 @@
 import java.util.concurrent.TimeUnit;
 
 /**
- * Lightweight HTTP facade that exposes a subset of the banking service as REST-style endpoints.
+ * Lightweight HTTP facade that exposes a subset of the banking service as
+ * REST-style endpoints.
  */
 public class BankHttpServer {
     private final Bank bank;
     private final int requestedPort;
-<<<<<<< HEAD
     private final RateLimiter rateLimiter;
     private final List<HttpRequestFilter> filters;
-=======
     private final AuthService authService;
->>>>>>> 9b9e7211
     private HttpServer server;
     private ExecutorService executorService;
     private Thread shutdownHook;
@@ -59,16 +57,13 @@
     public BankHttpServer(Bank bank, int port, AuthService authService) {
         this.bank = Objects.requireNonNull(bank, "bank");
         this.requestedPort = port;
-<<<<<<< HEAD
         TelemetryCollector collector = TelemetryCollector.getInstance();
         this.rateLimiter = new RateLimiter(20, Duration.ofSeconds(1));
         this.filters = List.of(
                 new RateLimitingFilter(rateLimiter),
                 new RequestValidationFilter(4096),
                 new RequestResponseLogger(collector));
-=======
         this.authService = Objects.requireNonNull(authService, "authService");
->>>>>>> 9b9e7211
     }
 
     public synchronized void start() {
@@ -131,14 +126,11 @@
                     executedFilters.add(filter);
                 }
                 handleInternal(exchange);
-<<<<<<< HEAD
                 handled = true;
-=======
             } catch (HttpError e) {
                 respond(exchange, e.statusCode(), jsonError(e.getMessage()));
             } catch (IllegalArgumentException e) {
                 respond(exchange, 400, jsonError(e.getMessage()));
->>>>>>> 9b9e7211
             } catch (Exception e) {
                 context.recordError(e);
                 ErrorResponse error = ErrorHandling.resolve(e);
@@ -191,8 +183,8 @@
                 String[] keyValue = pair.split("=", 2);
                 String key = URLDecoder.decode(keyValue[0], StandardCharsets.UTF_8.name());
                 String value = keyValue.length > 1
-                    ? URLDecoder.decode(keyValue[1], StandardCharsets.UTF_8.name())
-                    : "";
+                        ? URLDecoder.decode(keyValue[1], StandardCharsets.UTF_8.name())
+                        : "";
                 params.put(key, value);
             }
         }
@@ -243,7 +235,7 @@
             }
             String token = header.substring("Bearer ".length());
             UserPrincipal principal = authService.verifyToken(token)
-                .orElseThrow(() -> new HttpError(401, "Invalid or expired token"));
+                    .orElseThrow(() -> new HttpError(401, "Invalid or expired token"));
             if (!authService.hasAnyRole(principal, requiredRoles)) {
                 throw new HttpError(403, "Access denied for role " + principal.role());
             }
@@ -273,17 +265,17 @@
                 throw new IllegalArgumentException("Parameter 'password' is required");
             }
             AuthToken token = authService.authenticate(username, password)
-                .orElseThrow(() -> new HttpError(401, "Invalid credentials"));
+                    .orElseThrow(() -> new HttpError(401, "Invalid credentials"));
             respond(exchange, 200, loginResponse(token));
         }
 
         private String loginResponse(AuthToken token) {
             return '{' + new StringJoiner(",")
-                .add("\"success\":true")
-                .add("\"token\":\"" + escape(token.token()) + "\"")
-                .add("\"role\":\"" + token.principal().role() + "\"")
-                .add("\"expiresAt\":\"" + token.expiresAt() + "\"")
-                .toString() + '}';
+                    .add("\"success\":true")
+                    .add("\"token\":\"" + escape(token.token()) + "\"")
+                    .add("\"role\":\"" + token.principal().role() + "\"")
+                    .add("\"expiresAt\":\"" + token.expiresAt() + "\"")
+                    .toString() + '}';
         }
     }
 
@@ -425,17 +417,17 @@
 
     private String resultJson(OperationResult result) {
         return '{' + "\"success\":" + result.isSuccess()
-            + ",\"message\":\"" + escape(result.getMessage()) + "\"}";
+                + ",\"message\":\"" + escape(result.getMessage()) + "\"}";
     }
 
     private String accountJson(Account account) {
         String balance = String.format(Locale.US, "%.2f", account.getBalance());
         return '{' + new StringJoiner(",")
-            .add("\"accountNumber\":" + account.getAccountNumber())
-            .add("\"holder\":\"" + escape(account.getUserName()) + "\"")
-            .add("\"type\":\"" + escape(account.getAccountType()) + "\"")
-            .add("\"balance\":" + balance)
-            .toString() + '}';
+                .add("\"accountNumber\":" + account.getAccountNumber())
+                .add("\"holder\":\"" + escape(account.getUserName()) + "\"")
+                .add("\"type\":\"" + escape(account.getAccountType()) + "\"")
+                .add("\"balance\":" + balance)
+                .toString() + '}';
     }
 
     private String escape(String value) {
