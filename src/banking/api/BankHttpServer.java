--- conflicted
+++ resolved
@@ -2,13 +2,7 @@
 
 import banking.account.Account;
 import banking.operation.OperationResult;
-<<<<<<< HEAD
 import banking.persistence.BankDAO;
-=======
-import banking.report.AccountAnalyticsService;
-import banking.report.AnalyticsReport;
-import banking.report.AnalyticsReportRequest;
->>>>>>> 160320ff
 import banking.service.Bank;
 import banking.ui.presenter.AnalyticsPresenter;
 
@@ -22,15 +16,10 @@
 import java.net.InetSocketAddress;
 import java.net.URI;
 import java.nio.charset.StandardCharsets;
-<<<<<<< HEAD
 import java.time.Duration;
 import java.time.Instant;
 import java.util.ArrayList;
 import java.util.LinkedHashMap;
-=======
-import java.time.LocalDate;
-import java.util.HashMap;
->>>>>>> 160320ff
 import java.util.List;
 import java.util.Locale;
 import java.util.Map;
@@ -41,12 +30,8 @@
 import java.util.concurrent.ExecutionException;
 import java.util.concurrent.ExecutorService;
 import java.util.concurrent.Executors;
-<<<<<<< HEAD
 import java.util.concurrent.TimeUnit;
 import java.util.concurrent.TimeoutException;
-=======
-import java.util.concurrent.CompletionException;
->>>>>>> 160320ff
 
 /**
  * Hardened HTTP facade exposing banking capabilities for automation and integration tests.
@@ -58,12 +43,7 @@
 
     private final Bank bank;
     private final int requestedPort;
-<<<<<<< HEAD
     private final String expectedApiKey;
-=======
-    private final AccountAnalyticsService analyticsService;
-    private final AnalyticsPresenter analyticsPresenter;
->>>>>>> 160320ff
     private HttpServer server;
     private ExecutorService executorService;
     private Instant bootInstant;
@@ -71,14 +51,9 @@
     public BankHttpServer(Bank bank, int port) {
         this.bank = Objects.requireNonNull(bank, "bank");
         this.requestedPort = port;
-<<<<<<< HEAD
         this.expectedApiKey = Optional.ofNullable(System.getenv("BANKING_API_KEY"))
                 .filter(value -> !value.isBlank())
                 .orElse("local-dev-key");
-=======
-        this.analyticsService = new AccountAnalyticsService();
-        this.analyticsPresenter = new AnalyticsPresenter();
->>>>>>> 160320ff
     }
 
     public synchronized void start() {
@@ -90,19 +65,8 @@
         } catch (IOException e) {
             throw new IllegalStateException("Unable to start HTTP server", e);
         }
-<<<<<<< HEAD
 
         executorService = Executors.newFixedThreadPool(Math.max(4, Runtime.getRuntime().availableProcessors()));
-=======
-        executorService = Executors.newFixedThreadPool(4);
-        server.createContext("/health", new HealthHandler());
-        server.createContext("/accounts", new AccountsHandler());
-        server.createContext("/operations/deposit", new DepositHandler());
-        server.createContext("/operations/withdraw", new WithdrawHandler());
-        server.createContext("/operations/transfer", new TransferHandler());
-        server.createContext("/reports/analytics.json", new AnalyticsJsonHandler());
-        server.createContext("/reports/analytics.csv", new AnalyticsCsvHandler());
->>>>>>> 160320ff
         server.setExecutor(executorService);
         bootInstant = Instant.now();
 
@@ -487,7 +451,6 @@
         writeResponse(exchange, status, APPLICATION_JSON, responseBytes);
     }
 
-<<<<<<< HEAD
     private void writeJson(HttpExchange exchange, int status, List<?> body) throws IOException {
         byte[] responseBytes = JsonFormatter.stringify(body).getBytes(StandardCharsets.UTF_8);
         writeResponse(exchange, status, APPLICATION_JSON, responseBytes);
@@ -508,93 +471,6 @@
     }
 
     private Optional<Double> parseDouble(String value, String fieldName) {
-=======
-    private abstract class AnalyticsHandler extends JsonHandler {
-        protected AnalyticsReportRequest parseRequest(HttpExchange exchange) throws IOException {
-            Map<String, String> params = parseParams(exchange);
-            LocalDate start = parseDate(params.get("start"), LocalDate.now().minusDays(30));
-            LocalDate end = parseDate(params.get("end"), LocalDate.now());
-            double threshold = parseDouble(params.get("threshold"), 5000.0);
-            int window = parseInt(params.get("window"), 7);
-            return AnalyticsReportRequest.builder()
-                    .withStartDate(start)
-                    .withEndDate(end)
-                    .withLargeTransactionThreshold(threshold)
-                    .withRollingWindowDays(window)
-                    .build();
-        }
-
-        protected AnalyticsReport computeReport(AnalyticsReportRequest request) {
-            try {
-                return bank.generateAnalyticsReport(request, analyticsService).join();
-            } catch (CompletionException ex) {
-                Throwable cause = ex.getCause() == null ? ex : ex.getCause();
-                throw new IllegalStateException("Analytics computation failed: " + cause.getMessage(), cause);
-            }
-        }
-
-        private LocalDate parseDate(String value, LocalDate defaultValue) {
-            if (value == null || value.isBlank()) {
-                return defaultValue;
-            }
-            return LocalDate.parse(value.trim());
-        }
-
-        private double parseDouble(String value, double defaultValue) {
-            if (value == null || value.isBlank()) {
-                return defaultValue;
-            }
-            try {
-                return Double.parseDouble(value.trim());
-            } catch (NumberFormatException e) {
-                throw new IllegalArgumentException("Invalid numeric value: " + value);
-            }
-        }
-
-        private int parseInt(String value, int defaultValue) {
-            if (value == null || value.isBlank()) {
-                return defaultValue;
-            }
-            try {
-                return Integer.parseInt(value.trim());
-            } catch (NumberFormatException e) {
-                throw new IllegalArgumentException("Invalid integer value: " + value);
-            }
-        }
-    }
-
-    private final class AnalyticsJsonHandler extends AnalyticsHandler {
-        @Override
-        protected void handleInternal(HttpExchange exchange) throws Exception {
-            ensureMethod(exchange, "GET");
-            AnalyticsReportRequest request = parseRequest(exchange);
-            AnalyticsReport report = computeReport(request);
-            respond(exchange, 200, analyticsPresenter.toJson(report));
-        }
-    }
-
-    private final class AnalyticsCsvHandler extends AnalyticsHandler {
-        @Override
-        protected void handleInternal(HttpExchange exchange) throws Exception {
-            ensureMethod(exchange, "GET");
-            AnalyticsReportRequest request = parseRequest(exchange);
-            AnalyticsReport report = computeReport(request);
-            respondCsv(exchange, 200, analyticsPresenter.toCsv(report));
-        }
-
-        private void respondCsv(HttpExchange exchange, int status, String body) throws IOException {
-            byte[] responseBytes = body.getBytes(StandardCharsets.UTF_8);
-            Headers headers = exchange.getResponseHeaders();
-            headers.set("Content-Type", "text/csv; charset=utf-8");
-            exchange.sendResponseHeaders(status, responseBytes.length);
-            try (OutputStream os = exchange.getResponseBody()) {
-                os.write(responseBytes);
-            }
-        }
-    }
-
-    private int parseAccountNumber(String value) {
->>>>>>> 160320ff
         if (value == null || value.isBlank()) {
             return Optional.empty();
         }
