--- conflicted
+++ resolved
@@ -74,7 +74,6 @@
 - **Observability:** Extend `TransactionLogger` to integrate with structured logging frameworks (e.g., Logback). Capture metrics for operation latency and failure counts.
 - **Security:** Introduce secrets management for future database credentials and enforce TLS when exposing remote APIs.
 
-<<<<<<< HEAD
 ### Deployment Topologies
 - **Developer Workstation:** Run the console or API directly from source while pointing `BANKING_JDBC_URL` at Docker Compose’s MySQL instance. This mirrors production behavior while remaining easy to reset.
 - **Containerized Console:** Package the CLI runner into a container and execute it as a one-shot job (e.g., Kubernetes CronJob) for batch or operational tasks. Database credentials are injected via Kubernetes secrets so the job shares the live relational store.
@@ -106,7 +105,6 @@
 | `/operations/deposit` | POST | Queue a deposit for asynchronous processing. Requires `X-API-Key`. |
 | `/operations/withdraw` | POST | Queue a withdrawal with validation feedback. Requires `X-API-Key`. |
 | `/operations/transfer` | POST | Atomically move funds between accounts with conflict handling. Requires `X-API-Key`. |
-=======
 ## Security Requirements
 - **Strong operator authentication:** Console and API operators must authenticate with salted password hashes stored outside of source control. Only unique, role-bound accounts are permitted.
 - **Token-based API access:** REST endpoints require short-lived bearer tokens carrying explicit role assignments. Tokens must be revocable without restarting the service.
@@ -126,7 +124,6 @@
   - *Token lifecycle:* Short expirations, manual revocation, and automatic purge reduce replay windows. Shutdown routines stop the server, invalidating active connections.
   - *Console tooling:* Login prompts and explicit operator flows ensure only authenticated staff can launch or administer the API. Tokens are displayed once and auditable through the management menu.
 - **Assumptions & Future Hardening:** Transport security (TLS) and secret distribution are out of scope for the current CLI deployment. When deploying remotely, terminate TLS at the load balancer or service host, integrate with an HSM or secret manager, and enable auditing/alerting on repeated authentication failures.
->>>>>>> 3dd77466
 
 ## Disaster Recovery
 - Store serialized snapshots (or database backups) offsite.
