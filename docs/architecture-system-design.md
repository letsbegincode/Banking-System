--- conflicted
+++ resolved
@@ -29,11 +29,7 @@
   [MigrationRunner]
   [Operation Queue]
   [ExecutorService]
-<<<<<<< HEAD
   [Snapshot Store]
-=======
-  [Relational Store]
->>>>>>> d8c739ff
 }
 [ConsoleUI] --> [Bank]
 [Bank] --> [AccountFactory]
@@ -43,16 +39,11 @@
 [Account Hierarchy] --> [Observers]
 [Bank] --> [ExecutorService]
 [Operation Queue] --> [ExecutorService]
-<<<<<<< HEAD
-[Bank] --> [BankDAO]
-[BankDAO] --> [Snapshot Store]
-=======
 [Bank] --> [AccountRepository]
 [AccountRepository] <|-- [JdbcAccountRepository]
 [AccountRepository] <|-- [InMemoryAccountRepository]
 [MigrationRunner] --> [JdbcAccountRepository]
 [JdbcAccountRepository] --> [Relational Store]
->>>>>>> d8c739ff
 @enduml
 ```
 
@@ -60,11 +51,7 @@
 1. Operators initiate actions from the CLI. Inputs are validated and mapped to command objects.
 2. Commands are enqueued via `Bank.queueOperation` and drained through the `ExecutorService`, keeping the console responsive while operations run asynchronously against the target `Account` instances.
 3. Each mutation appends a `BaseTransaction` record, enabling audit trails and replay.
-<<<<<<< HEAD
 4. Persistence writes the mutated bank aggregate to `banking_state.properties`. Startup reads the snapshot back into memory.
-=======
-4. Persistence serializes each mutated account to the configured `AccountRepository`. The JDBC implementation writes blobs into the `accounts` table while the in-memory variant simply keeps copies for fast tests.
->>>>>>> d8c739ff
 5. Observers emit feedback to the console and structured logs for operators.
 
 ```mermaid
@@ -75,13 +62,8 @@
     EXEC --> BANK[Bank Service]
     BANK --> ACC[Account Instances]
     ACC --> TXN[Transaction Ledger]
-<<<<<<< HEAD
     BANK --> DAO[BankDAO]
     DAO --> STORE[(MySQL banking schema)]
-=======
-    BANK --> REPO[AccountRepository]
-    REPO --> STORE[(Relational Store / In-Memory Cache)]
->>>>>>> d8c739ff
     ACC --> OBS[Observers]
     OBS --> LOGS[Console Output / Logs]
 ```
@@ -93,13 +75,9 @@
 - **Horizontal Scale:** Once stateless adapters exist, run multiple instances behind a load balancer and rely on the shared database for consistency.
 
 ## Infrastructure & Deployment
-<<<<<<< HEAD
 - **Local:** Developers default to Docker Compose, which provisions MySQL alongside the console/API containers for parity with staging. Snapshot mode is still available for isolated experiments but should not be committed to source control.
 - **Staging/Production Concept:** Package the application as a runnable JAR. Deploy to Kubernetes or VMs with managed MySQL instances, scheduled logical backups, and secrets-driven configuration.
-=======
-- **Local:** Java CLI application executed on developer machines. Default configuration uses the in-memory repository; set `banking.persistence=jdbc` with an H2 URL to exercise the migration and JDBC code paths.
-- **Staging/Production Concept:** Package the application as a runnable JAR. Deploy to a container or VM with scheduled backups of the relational database. Ship migration scripts alongside the artifact so environments bootstrap automatically.
->>>>>>> d8c739ff
+
 - **Observability:** Extend `TransactionLogger` to integrate with structured logging frameworks (e.g., Logback). Capture metrics for operation latency and failure counts.
 - **Security:** Introduce secrets management for future database credentials and enforce TLS when exposing remote APIs.
 
