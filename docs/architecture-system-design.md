# System Design Overview

This guide captures the macro-architecture of the Banking System, focusing on deployment, data flow, and strategies for scaling the console experience into larger environments.

## Context & Goals
- Provide an operator-focused interface for managing customer accounts and transactions.
- Preserve durability of financial records while keeping the system simple enough for educational and demo purposes.
- Offer a foundation that can evolve into a multi-channel banking service.

## Logical Architecture
At runtime the application behaves as a monolithic service composed of presentation, domain, and infrastructure layers. The current packaging is a console executable, but the same layers can be exposed through alternative adapters (REST, messaging).

```plantuml
@startuml
package "Presentation" {
  [ConsoleUI]
}
package "Domain" {
  [Bank]
  [AccountFactory]
  [Account Hierarchy]
  [AccountOperation Commands]
  [Observers]
}
package "Infrastructure" {
  [AccountRepository]
  [JdbcAccountRepository]
  [InMemoryAccountRepository]
  [MigrationRunner]
  [Operation Queue]
  [ExecutorService]
  [Snapshot Store]
}
[ConsoleUI] --> [Bank]
[Bank] --> [AccountFactory]
[Bank] --> [Account Hierarchy]
[Bank] --> [AccountOperation Commands]
[Bank] --> [Operation Queue]
[Account Hierarchy] --> [Observers]
[Bank] --> [ExecutorService]
[Operation Queue] --> [ExecutorService]
[Bank] --> [AccountRepository]
[AccountRepository] <|-- [JdbcAccountRepository]
[AccountRepository] <|-- [InMemoryAccountRepository]
[MigrationRunner] --> [JdbcAccountRepository]
[JdbcAccountRepository] --> [Relational Store]
@enduml
```

## Data Flow
1. Operators initiate actions from the CLI. Inputs are validated and mapped to command objects.
2. Commands are enqueued via `Bank.queueOperation` and drained through the `ExecutorService`, keeping the console responsive while operations run asynchronously against the target `Account` instances.
3. Each mutation appends a `BaseTransaction` record, enabling audit trails and replay.
<<<<<<< HEAD
4. Persistence writes the mutated bank aggregate to `banking_state.properties`. Startup reads the snapshot back into memory.
5. Observers emit feedback to the console and structured logs for operators.
=======
4. Persistence writes the mutated bank aggregate to `banking_system.ser`. Startup reads the file back into memory.
5. Observers emit feedback to the console and structured logs for operators, while the telemetry collector produces structured events for dashboards and alerting pipelines.
>>>>>>> 368569c5

```mermaid
flowchart LR
    UI[ConsoleUI] --> CMD[AccountOperation Commands]
    CMD --> QUEUE[Operation Queue]
    QUEUE --> EXEC[ExecutorService]
    EXEC --> BANK[Bank Service]
    BANK --> ACC[Account Instances]
    ACC --> TXN[Transaction Ledger]
    BANK --> DAO[BankDAO]
    DAO --> STORE[(MySQL banking schema)]
    ACC --> OBS[Observers]
    OBS --> LOGS[Console Output / Logs]
```

## Scalability Considerations
- **Thread Pool Sizing:** The executor currently uses a fixed thread pool. Increase the pool or migrate to a work-stealing pool when adding high-volume batch jobs.
- **External Storage:** Enable the JDBC repository with a managed database (PostgreSQL, MySQL, H2 for demos) to support concurrent clients and reporting workloads. Additional tables and migrations can be layered on incrementally.
- **Service Interfaces:** Wrap the domain layer in REST or gRPC endpoints to support distributed user interfaces and automation.
- **Horizontal Scale:** Once stateless adapters exist, run multiple instances behind a load balancer and rely on the shared database for consistency.

## Hardened HTTP Gateway
The REST adapter exposed by `BankHttpServer` now mirrors production-grade edge defenses:

- **Validation Filters:** Incoming POST/PUT requests require form or JSON content types and respect conservative payload limits before reaching the domain.
- **Rate Limiting:** A per-client token bucket throttles bursts, returning `429` when thresholds are exceeded to shield downstream executors.
- **Structured Logging:** Request/response lifecycles are emitted to the shared telemetry collector so HTTP health shows up beside core banking metrics.
- **Graceful Shutdown:** Runtime hooks drain in-flight work, coordinating with the bank service shutdown sequence for predictable maintenance windows.

## Infrastructure & Deployment
<<<<<<< HEAD
- **Local:** Developers default to Docker Compose, which provisions MySQL alongside the console/API containers for parity with staging. Snapshot mode is still available for isolated experiments but should not be committed to source control.
- **Staging/Production Concept:** Package the application as a runnable JAR. Deploy to Kubernetes or VMs with managed MySQL instances, scheduled logical backups, and secrets-driven configuration.

- **Observability:** Extend `TransactionLogger` to integrate with structured logging frameworks (e.g., Logback). Capture metrics for operation latency and failure counts.
=======
- **Local:** Java CLI application executed on developer machines. Source-controlled `banking_system.ser` should be excluded from commits to prevent leaking data.
- **Staging/Production Concept:** Package the application as a runnable JAR. Deploy to a container or VM with scheduled backups of the persistence file or database.
- **Observability:** Use the telemetry collector's structured events to feed logging sinks and metrics backends in addition to the existing transaction log.
>>>>>>> 368569c5
- **Security:** Introduce secrets management for future database credentials and enforce TLS when exposing remote APIs.

### Deployment Topologies
- **Developer Workstation:** Run the console or API directly from source while pointing `BANKING_JDBC_URL` at Docker Compose’s MySQL instance. This mirrors production behavior while remaining easy to reset.
- **Containerized Console:** Package the CLI runner into a container and execute it as a one-shot job (e.g., Kubernetes CronJob) for batch or operational tasks. Database credentials are injected via Kubernetes secrets so the job shares the live relational store.
- **API Service:** Run the hardened `ApiApplication` (backed by the consolidated `BankHttpServer`) behind an ingress/load balancer. Multiple replicas share the managed MySQL cluster, enforce API-key authentication, and expose Prometheus-friendly metrics for traffic shaping.
- **Hybrid:** Combine the API deployment with a console maintenance job for operational scenarios. Both workloads connect to the same database credentials rather than relying on a shared filesystem.
- **Active/Active:** Deploy API replicas in two regions backed by a cross-region MySQL topology (e.g., Amazon Aurora or Cloud SQL with read replicas). Replicate application logs and metrics to both regions for resiliency.

### Service Level Indicators & Objectives
The platform tracks user-centric SLIs that map to explicit SLO targets for the console and API personas.

| Capability | SLI | Target SLO | Notes |
| --- | --- | --- | --- |
| API Health | Percentage of `/healthz` probes returning 200 | ≥ 99.5% per 30-day window | Alerts page primary on sustained dips below target. |
| API Metrics Freshness | Successful scrapes of `/metrics` endpoint | ≥ 99% | Ensures autoscalers and dashboards reflect queue pressure and uptime. |
| API Latency | 95th percentile response time for `/accounts` | ≤ 300 ms during business hours | Measured via synthetic probes hitting the load balancer. |
| Console Job Success | Percentage of scheduled console jobs exiting with code 0 | ≥ 99% monthly | Retries can be orchestrated by Kubernetes CronJobs. |
| Data Durability | Backup success rate for serialized store or DB snapshots | 100% of scheduled backups | Failing backups block production changes. |
| Deployment Quality | Post-deploy smoke test pass rate | 100% | Gate production promotion on automated verification. |

### HTTP API Surface
Automation clients and staging smoke tests interact with the unified HTTP adapter using the following resources:

| Endpoint | Method(s) | Description |
| --- | --- | --- |
| `/health`, `/healthz` | GET | Liveness/readiness probes returning uptime telemetry. |
| `/metrics` | GET | Prometheus-formatted counters for uptime, account counts, and pending work. Requires `X-API-Key`. |
| `/accounts` | GET, POST | Enumerate accounts with filtering helpers or open new accounts with optional initial deposits. Requires `X-API-Key`. |
| `/accounts/{accountNumber}` | GET, PUT, DELETE | Retrieve specific accounts, update account holder names, or close accounts with deterministic responses. Requires `X-API-Key`. |
| `/operations/deposit` | POST | Queue a deposit for asynchronous processing. Requires `X-API-Key`. |
| `/operations/withdraw` | POST | Queue a withdrawal with validation feedback. Requires `X-API-Key`. |
| `/operations/transfer` | POST | Atomically move funds between accounts with conflict handling. Requires `X-API-Key`. |
## Security Requirements
- **Strong operator authentication:** Console and API operators must authenticate with salted password hashes stored outside of source control. Only unique, role-bound accounts are permitted.
- **Token-based API access:** REST endpoints require short-lived bearer tokens carrying explicit role assignments. Tokens must be revocable without restarting the service.
- **Least privilege authorization:** Roles map to fine-grained permissions (account creation, balance queries, funds movement, health checks). Endpoints verify both authentication and the relevant permission before executing.
- **Secure credential handling:** Passwords are never logged or stored in plaintext. Hashing uses per-user salts and modern digest algorithms. Token storage purges expired entries eagerly to limit attack windows.
- **Operational safety:** Administrative tooling must expose the ability to enumerate and revoke active tokens before shutdown. Shutdown flows automatically stop the HTTP listener to avoid orphaned services.

## Threat Model
- **Assets:** Customer account data, transaction history, operator credentials, issued access tokens, and the serialized persistence store.
- **Adversaries:**
  - External attackers attempting to call HTTP endpoints without credentials or with stolen/forged tokens.
  - Insider operators with limited roles attempting to escalate privileges or reuse old tokens.
  - Network eavesdroppers seeking to replay captured credentials or tokens.
- **Attack Surfaces & Mitigations:**
  - *HTTP interface:* Bearer-token middleware rejects missing or invalid tokens (401) and enforces per-endpoint permissions (403) to prevent privilege escalation.
  - *Credential store:* Salted hashes combined with credential bootstrap outside of the repository mitigate offline cracking and accidental disclosure.
  - *Token lifecycle:* Short expirations, manual revocation, and automatic purge reduce replay windows. Shutdown routines stop the server, invalidating active connections.
  - *Console tooling:* Login prompts and explicit operator flows ensure only authenticated staff can launch or administer the API. Tokens are displayed once and auditable through the management menu.
- **Assumptions & Future Hardening:** Transport security (TLS) and secret distribution are out of scope for the current CLI deployment. When deploying remotely, terminate TLS at the load balancer or service host, integrate with an HSM or secret manager, and enable auditing/alerting on repeated authentication failures.

## Disaster Recovery
- Store database backups (or in-memory snapshots during development) offsite.
- Validate backups by performing periodic restore drills in a staging environment.
- Automate log shipping to aid in reconstructing transaction sequences during investigations.

### State Management & Migrations
- Relational storage is handled through the JDBC repository. On boot the `BankRepositoryFactory` wires a `DriverManagerDataSource`, executes deterministic schema migrations, and exposes a repository that maps accounts and transactions into normalized tables.
- `deploy/scripts/run-migrations.sh` invokes `banking.persistence.repository.DatabaseMigrationCli`, ensuring Kubernetes jobs, Terraform pipelines, or GitHub Actions runners can upgrade the schema ahead of traffic shifts. Migrations are versioned in the `bank_schema_migrations` table and run transactionally for idempotency.
- Local developers can switch back to the filesystem-backed snapshot repository by unsetting `BANKING_STORAGE_MODE`. Legacy `.ser` files are read on first boot and persisted into the relational schema to maintain backwards compatibility.<|MERGE_RESOLUTION|>--- conflicted
+++ resolved
@@ -51,13 +51,8 @@
 1. Operators initiate actions from the CLI. Inputs are validated and mapped to command objects.
 2. Commands are enqueued via `Bank.queueOperation` and drained through the `ExecutorService`, keeping the console responsive while operations run asynchronously against the target `Account` instances.
 3. Each mutation appends a `BaseTransaction` record, enabling audit trails and replay.
-<<<<<<< HEAD
 4. Persistence writes the mutated bank aggregate to `banking_state.properties`. Startup reads the snapshot back into memory.
 5. Observers emit feedback to the console and structured logs for operators.
-=======
-4. Persistence writes the mutated bank aggregate to `banking_system.ser`. Startup reads the file back into memory.
-5. Observers emit feedback to the console and structured logs for operators, while the telemetry collector produces structured events for dashboards and alerting pipelines.
->>>>>>> 368569c5
 
 ```mermaid
 flowchart LR
@@ -88,16 +83,10 @@
 - **Graceful Shutdown:** Runtime hooks drain in-flight work, coordinating with the bank service shutdown sequence for predictable maintenance windows.
 
 ## Infrastructure & Deployment
-<<<<<<< HEAD
 - **Local:** Developers default to Docker Compose, which provisions MySQL alongside the console/API containers for parity with staging. Snapshot mode is still available for isolated experiments but should not be committed to source control.
 - **Staging/Production Concept:** Package the application as a runnable JAR. Deploy to Kubernetes or VMs with managed MySQL instances, scheduled logical backups, and secrets-driven configuration.
 
 - **Observability:** Extend `TransactionLogger` to integrate with structured logging frameworks (e.g., Logback). Capture metrics for operation latency and failure counts.
-=======
-- **Local:** Java CLI application executed on developer machines. Source-controlled `banking_system.ser` should be excluded from commits to prevent leaking data.
-- **Staging/Production Concept:** Package the application as a runnable JAR. Deploy to a container or VM with scheduled backups of the persistence file or database.
-- **Observability:** Use the telemetry collector's structured events to feed logging sinks and metrics backends in addition to the existing transaction log.
->>>>>>> 368569c5
 - **Security:** Introduce secrets management for future database credentials and enforce TLS when exposing remote APIs.
 
 ### Deployment Topologies
