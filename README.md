# Banking System

A modular Java banking platform that simulates common retail banking flows such as onboarding customers, managing multi-type accounts, and executing money-movement operations with audit trails. The system prioritizes correctness, extensibility, and an operator-friendly console experience.

## Product Summary
- **Customers & Accounts:** Create Savings, Current, and Fixed Deposit accounts with configurable rules, interest accrual, and account lifecycle management.
- **Transaction Processing:** Queue-backed execution of deposits, withdrawals, transfers, and interest postings with transaction history retention.
- **Operator Console:** Guided CLI backed by `ConsoleUI` for everyday teller workflows, including quick search and reporting utilities.
<<<<<<< HEAD
=======
- **Statement Reporting:** Generate dated account statements with opening/closing balance summaries from the reports menu.
>>>>>>> 03510386
- **Observability:** Observer pattern connects `ConsoleNotifier` and `TransactionLogger` to important account events for traceability.
- **Persistence:** `BankDAO` serializes the in-memory `Bank` aggregate to disk for fast start-up and recovery.

## Architecture Overview
The application uses a layered design built around the `Bank` aggregate:
- **Presentation:** `ConsoleUI` orchestrates user interactions and translates console actions into domain commands.
- **Domain & Services:** `Bank`, `Account` hierarchy, and concrete `AccountOperation` implementations encapsulate business rules and concurrency controls.
- **Infrastructure:** `BankDAO` handles serialization, while the asynchronous executor coordinates background processing.

Detailed designs and diagrams are available in the [System Design](docs/architecture-system-design.md) and [Low-Level Architecture](docs/architecture-low-level.md) guides. The high-level component relationships are shown below.

```mermaid
graph TD
    ConsoleUI -->|issues commands| Bank
    ConsoleUI -->|notifies| ConsoleNotifier
    Bank -->|persists via| BankDAO
    Bank -->|owns| AccountFactory
    Bank -->|manages| Account
    Account -->|emits events| TransactionLogger
    Account -->|records| BaseTransaction
```

## Operations Runbooks
### Provision & Boot
1. Install JDK 8+ and clone the repository.
<<<<<<< HEAD
<<<<<<< HEAD
2. Compile from the project root: `javac src/BankingApplication.java`.
3. Start the console application: `java -cp src BankingApplication`.
4. Confirm the startup banner and ensure `banking_system.ser` loads existing state.
5. When you are done for the day, exit through menu option **7** so `BankDAO.saveBank` writes the latest snapshot.
=======
=======
>>>>>>> 03510386
2. Compile from the project root: `javac $(find src -name "*.java")`.
3. Run the lightweight regression suite: `java -cp src banking.test.BankTestRunner`.
4. Start the console application: `java -cp src banking.BankingApplication`.
5. Confirm the startup banner and ensure `banking_system.ser` loads existing state.
6. When you are done for the day, exit through menu option **7** so `BankDAO.saveBank` writes the latest snapshot.
<<<<<<< HEAD
>>>>>>> origin/pr/10
=======
>>>>>>> 03510386

### Data Backup & Restore
- **Backup:** Copy the `banking_system.ser` artifact to secure storage after closing the app.
- **Restore:** Place the backup in the project root before launching. The `BankDAO` loader hydrates the bank state automatically on boot.
- **Reset:** Delete `banking_system.ser` for a clean slate; the application recreates it on exit.

### Troubleshooting
- **Serialization Errors:** Remove corrupted `banking_system.ser` and restart to rebuild from scratch.
- **Stalled Operations:** Ensure the executor thread pool is not exhausted; restart the app to reinitialize the queue.
- **Invalid Inputs:** Watch console prompts—validation errors indicate the value that needs correction.

## Roadmap
1. **API Gateway:** Expose REST endpoints with Spring Boot for web/mobile clients.
2. **Database Layer:** Replace flat-file serialization with a relational persistence layer and migration tooling.
3. **Authentication:** Add role-based access control with audit logging.
4. **Reporting Suite:** Generate configurable statements and regulatory reports.
5. **CI/CD Automation:** Introduce automated builds, tests, and packaging pipelines.

## Contributing & Governance
Community guidelines live in [CONTRIBUTING.md](CONTRIBUTING.md) and [CODE_OF_CONDUCT.md](CODE_OF_CONDUCT.md). Start there before submitting issues or pull requests.<|MERGE_RESOLUTION|>--- conflicted
+++ resolved
@@ -6,10 +6,6 @@
 - **Customers & Accounts:** Create Savings, Current, and Fixed Deposit accounts with configurable rules, interest accrual, and account lifecycle management.
 - **Transaction Processing:** Queue-backed execution of deposits, withdrawals, transfers, and interest postings with transaction history retention.
 - **Operator Console:** Guided CLI backed by `ConsoleUI` for everyday teller workflows, including quick search and reporting utilities.
-<<<<<<< HEAD
-=======
-- **Statement Reporting:** Generate dated account statements with opening/closing balance summaries from the reports menu.
->>>>>>> 03510386
 - **Observability:** Observer pattern connects `ConsoleNotifier` and `TransactionLogger` to important account events for traceability.
 - **Persistence:** `BankDAO` serializes the in-memory `Bank` aggregate to disk for fast start-up and recovery.
 
@@ -35,24 +31,11 @@
 ## Operations Runbooks
 ### Provision & Boot
 1. Install JDK 8+ and clone the repository.
-<<<<<<< HEAD
-<<<<<<< HEAD
 2. Compile from the project root: `javac src/BankingApplication.java`.
 3. Start the console application: `java -cp src BankingApplication`.
 4. Confirm the startup banner and ensure `banking_system.ser` loads existing state.
 5. When you are done for the day, exit through menu option **7** so `BankDAO.saveBank` writes the latest snapshot.
-=======
-=======
->>>>>>> 03510386
-2. Compile from the project root: `javac $(find src -name "*.java")`.
-3. Run the lightweight regression suite: `java -cp src banking.test.BankTestRunner`.
-4. Start the console application: `java -cp src banking.BankingApplication`.
-5. Confirm the startup banner and ensure `banking_system.ser` loads existing state.
-6. When you are done for the day, exit through menu option **7** so `BankDAO.saveBank` writes the latest snapshot.
-<<<<<<< HEAD
->>>>>>> origin/pr/10
-=======
->>>>>>> 03510386
+
 
 ### Data Backup & Restore
 - **Backup:** Copy the `banking_system.ser` artifact to secure storage after closing the app.
