# Banking System

A modular Java banking platform that simulates common retail banking flows such as onboarding customers, managing multi-type accounts, and executing money-movement operations with audit trails. The system prioritizes correctness, extensibility, and an operator-friendly console experience.

## Product Summary
- **Customers & Accounts:** Create Savings, Current, and Fixed Deposit accounts with configurable rules, interest accrual, and account lifecycle management.
- **Transaction Processing:** Queue-backed execution of deposits, withdrawals, transfers, and interest postings with transaction history retention.
- **Operator Console:** Guided CLI backed by `ConsoleUI` for everyday teller workflows, including quick search and reporting utilities.
- **HTTP API:** `ApiApplication` wraps the domain layer in a hardened HTTP adapter that exposes health, metrics, account discovery, account maintenance, and transaction queuing endpoints suitable for automation and integration tests.
- **Observability:** Observer pattern connects `ConsoleNotifier` and `TransactionLogger` to important account events for traceability.
<<<<<<< HEAD
- **Persistence:** `BankDAO` now persists the in-memory `Bank` aggregate through a pluggable repository. Production deployments stream state into a MySQL schema managed by automated migrations while local development can still fall back to the snapshot file store.
=======
- **Persistence:** `AccountRepository` pluggably stores serialized account aggregates. The default in-memory repository is ideal for demos, while the JDBC implementation targets relational databases with migration support.
>>>>>>> d8c739ff

## Architecture Overview
The application uses a layered design built around the `Bank` aggregate:
- **Presentation:** `ConsoleUI` orchestrates user interactions and translates console actions into domain commands.
- **Domain & Services:** `Bank`, `Account` hierarchy, and concrete `AccountOperation` implementations encapsulate business rules and concurrency controls.
<<<<<<< HEAD
- **Infrastructure:** `BankRepositoryFactory` selects a JDBC-backed repository (with migration orchestration and connection management) or the legacy snapshot adapter based on environment configuration, while the asynchronous executor coordinates background processing.
=======
- **Infrastructure:** `AccountRepository` (with `JdbcAccountRepository` and `InMemoryAccountRepository`) provides durable storage. `MigrationRunner` applies SQL migrations during startup, and the asynchronous executor coordinates background processing.
>>>>>>> d8c739ff

Detailed designs and diagrams are available in the [System Design](docs/architecture-system-design.md) and [Low-Level Architecture](docs/architecture-low-level.md) guides. The high-level component relationships are shown below.

```mermaid
graph TD
    ConsoleUI -->|issues commands| Bank
    ConsoleUI -->|notifies| ConsoleNotifier
    Bank -->|persists via| AccountRepository
    Bank -->|owns| AccountFactory
    Bank -->|manages| Account
    Account -->|emits events| TransactionLogger
    Account -->|records| BaseTransaction
```

## Operations Runbooks

> Need a step-by-step workstation guide? Follow the [Windows 11 setup instructions](docs/setup-windows.md) for tooling installation, environment variables, and local bootstrap commands.
### Provision & Boot
<<<<<<< HEAD
1. Install JDK 17 and clone the repository.
2. Compile the sources from the project root:
   ```bash
   mkdir -p build/classes
   find src -name '*.java' > sources.txt
   javac -d build/classes @sources.txt
   ```
3. Export the database connection (replace the credentials/host with your environment) and API key:
   ```bash
   export BANKING_STORAGE_MODE=jdbc
   export BANKING_JDBC_URL="jdbc:mysql://localhost:3306/banking?useSSL=true&requireSSL=false&serverTimezone=UTC"
   export BANKING_DB_USER="bank_user"
   export BANKING_DB_PASSWORD="ChangeMe123!"
   export BANKING_API_KEY="local-dev-key"
   ```
4. Run database migrations:
   ```bash
   bash deploy/scripts/run-migrations.sh
   ```
5. Launch the console application:
   ```bash
   java -cp build/classes banking.BankingApplication
   ```
6. Confirm the startup banner and ensure accounts persist across restarts by relaunching the console or API.

### HTTP API Smoke Test
1. Ensure the classes are compiled and the environment variables from the previous section are still exported.
2. Start the API server:
   ```bash
   java -cp build/classes banking.api.ApiApplication
   ```
3. In a separate terminal, create and manage accounts via `curl` (replace `<ACCOUNT_NUMBER>` with the identifier returned by the creation call). Every request **must** include the API key header:
   ```bash
   curl -H "X-API-Key: $BANKING_API_KEY" -X POST "http://localhost:8080/accounts" -d "userName=Grace&accountType=savings&initialDeposit=1000"
   curl -H "X-API-Key: $BANKING_API_KEY" "http://localhost:8080/accounts"
   curl -H "X-API-Key: $BANKING_API_KEY" "http://localhost:8080/accounts/<ACCOUNT_NUMBER>"
   curl -H "X-API-Key: $BANKING_API_KEY" -X PUT "http://localhost:8080/accounts/<ACCOUNT_NUMBER>" -d "userName=Grace%20Hopper"
   curl -H "X-API-Key: $BANKING_API_KEY" -X DELETE "http://localhost:8080/accounts/<ACCOUNT_NUMBER>"
   ```
4. Inspect `/metrics` with the API key header to verify uptime, account counts, and queue depth telemetry:
   ```bash
   curl -H "X-API-Key: $BANKING_API_KEY" "http://localhost:8080/metrics"
   ```
5. Stop the process with `Ctrl+C`; graceful shutdown ensures all in-flight operations complete and state is flushed via `BankDAO.saveBank`.


### Data Backup & Restore
- **Backup:** Schedule nightly logical dumps (`mysqldump banking > banking-$(date +%F).sql`) or point-in-time backups from your managed MySQL service. Optionally archive `banking_state.properties` when running in snapshot mode for local experiments.
- **Restore:** Apply database dumps to a recovery environment and point the application’s `BANKING_JDBC_URL` to the restored cluster. Legacy serialized `.ser` files are automatically converted into snapshots on first boot and subsequently migrated into MySQL.
- **Reset:** Drop and recreate the schema for a clean slate (`DROP DATABASE banking; CREATE DATABASE banking;`).

### Troubleshooting
- **Database Connectivity:** Validate `BANKING_JDBC_URL`, username, and password. `mysql -h <host> -u <user> -p` should succeed from the host where the API runs.
- **Schema Drift:** Re-run `bash deploy/scripts/run-migrations.sh` after promoting new releases so the schema version matches the application expectations.
- **Authentication Errors:** Ensure every HTTP request includes the `X-API-Key` header. Rotate the key by updating the Kubernetes secret or environment variable and restarting the workload.
- **Snapshot Mode Testing:** When experimenting with the filesystem repository locally, unset `BANKING_STORAGE_MODE` and ensure `BANKING_DATA_PATH` points to a writable location.

### Container & Infrastructure Automation
- **Docker Compose:** `docker compose -f deploy/compose/docker-compose.yml up` builds the console/API images and provisions a local MySQL container wired with matching environment variables for parity with staging. Tear down with `docker compose ... down` when finished.
- **Terraform Deployments:** Export `TF_VAR_db_password` and `TF_VAR_api_key` (or inject them via your secrets manager) before applying `deploy/terraform/environments/<env>.tfvars`. The module creates Kubernetes secrets, deployments, and autoscaling policies that expect a managed MySQL endpoint defined by `jdbc_url`.

## Roadmap
1. **Observability Enhancements:** Ship structured logs to a centralized aggregator and publish RED metrics for key flows.
2. **Security Hardening:** Layer on mTLS between services, add request signing for console automations, and integrate with an identity provider for operator authentication.
3. **Domain Testing:** Expand the automated test suite with property-based tests and golden-file regression checks for reporting outputs.
4. **Performance:** Introduce connection pooling and bulk operation APIs for batched ingest workloads.
5. **Disaster Recovery Drills:** Automate failover simulations across regions and document recovery point objectives empirically.
=======
1. Install JDK 11+ and clone the repository.
2. Compile from the project root: `javac $(find src/main/java -name "*.java")`.
3. Start the console application: `java -cp src/main/java banking.BankingApplication`.
4. By default the in-memory repository is used. To exercise the JDBC path, set environment variables such as `BANKING_PERSISTENCE=jdbc` and `BANKING_JDBC_URL=jdbc:h2:mem:bank;DB_CLOSE_DELAY=-1` before launching.
5. When you are done for the day, exit through menu option **7** so outstanding asynchronous operations flush and the repository closes cleanly.


### Data Backup & Restore
- **Backup:** For JDBC deployments, follow your database's backup tooling (e.g., `pg_dump`, `mysqldump`, H2 file copy). For in-memory demos, no backup is required.
- **Restore:** Restore the relational database snapshot before launching. The migration runner will detect existing schema versions and skip reapplied scripts.
- **Reset:** Drop the `accounts` table (or use a new JDBC URL) to clear persisted data. The in-memory repository always starts empty.

### Troubleshooting
- **Database Connectivity:** Verify JDBC URLs, credentials, and drivers (`BANKING_JDBC_DRIVER`) when the application cannot connect during startup.
- **Stalled Operations:** Ensure the executor thread pool is not exhausted; restart the app to reinitialize the queue.
- **Invalid Inputs:** Watch console prompts—validation errors indicate the value that needs correction.

## Roadmap
1. **API Gateway:** Expose REST endpoints with Spring Boot for web/mobile clients.
2. **Observability Enhancements:** Wire the repository to metrics/logging to monitor query latency and failure rates.
3. **Authentication:** Add role-based access control with audit logging.
4. **Reporting Suite:** Generate configurable statements and regulatory reports.
5. **CI/CD Automation:** Introduce automated builds, tests, and packaging pipelines.
>>>>>>> d8c739ff

## Contributing & Governance
Community guidelines live in [CONTRIBUTING.md](CONTRIBUTING.md) and [CODE_OF_CONDUCT.md](CODE_OF_CONDUCT.md). Start there before submitting issues or pull requests.<|MERGE_RESOLUTION|>--- conflicted
+++ resolved
@@ -8,21 +8,13 @@
 - **Operator Console:** Guided CLI backed by `ConsoleUI` for everyday teller workflows, including quick search and reporting utilities.
 - **HTTP API:** `ApiApplication` wraps the domain layer in a hardened HTTP adapter that exposes health, metrics, account discovery, account maintenance, and transaction queuing endpoints suitable for automation and integration tests.
 - **Observability:** Observer pattern connects `ConsoleNotifier` and `TransactionLogger` to important account events for traceability.
-<<<<<<< HEAD
-- **Persistence:** `BankDAO` now persists the in-memory `Bank` aggregate through a pluggable repository. Production deployments stream state into a MySQL schema managed by automated migrations while local development can still fall back to the snapshot file store.
-=======
 - **Persistence:** `AccountRepository` pluggably stores serialized account aggregates. The default in-memory repository is ideal for demos, while the JDBC implementation targets relational databases with migration support.
->>>>>>> d8c739ff
 
 ## Architecture Overview
 The application uses a layered design built around the `Bank` aggregate:
 - **Presentation:** `ConsoleUI` orchestrates user interactions and translates console actions into domain commands.
 - **Domain & Services:** `Bank`, `Account` hierarchy, and concrete `AccountOperation` implementations encapsulate business rules and concurrency controls.
-<<<<<<< HEAD
-- **Infrastructure:** `BankRepositoryFactory` selects a JDBC-backed repository (with migration orchestration and connection management) or the legacy snapshot adapter based on environment configuration, while the asynchronous executor coordinates background processing.
-=======
 - **Infrastructure:** `AccountRepository` (with `JdbcAccountRepository` and `InMemoryAccountRepository`) provides durable storage. `MigrationRunner` applies SQL migrations during startup, and the asynchronous executor coordinates background processing.
->>>>>>> d8c739ff
 
 Detailed designs and diagrams are available in the [System Design](docs/architecture-system-design.md) and [Low-Level Architecture](docs/architecture-low-level.md) guides. The high-level component relationships are shown below.
 
@@ -41,7 +33,6 @@
 
 > Need a step-by-step workstation guide? Follow the [Windows 11 setup instructions](docs/setup-windows.md) for tooling installation, environment variables, and local bootstrap commands.
 ### Provision & Boot
-<<<<<<< HEAD
 1. Install JDK 17 and clone the repository.
 2. Compile the sources from the project root:
    ```bash
@@ -109,7 +100,6 @@
 3. **Domain Testing:** Expand the automated test suite with property-based tests and golden-file regression checks for reporting outputs.
 4. **Performance:** Introduce connection pooling and bulk operation APIs for batched ingest workloads.
 5. **Disaster Recovery Drills:** Automate failover simulations across regions and document recovery point objectives empirically.
-=======
 1. Install JDK 11+ and clone the repository.
 2. Compile from the project root: `javac $(find src/main/java -name "*.java")`.
 3. Start the console application: `java -cp src/main/java banking.BankingApplication`.
@@ -133,7 +123,6 @@
 3. **Authentication:** Add role-based access control with audit logging.
 4. **Reporting Suite:** Generate configurable statements and regulatory reports.
 5. **CI/CD Automation:** Introduce automated builds, tests, and packaging pipelines.
->>>>>>> d8c739ff
 
 ## Contributing & Governance
 Community guidelines live in [CONTRIBUTING.md](CONTRIBUTING.md) and [CODE_OF_CONDUCT.md](CODE_OF_CONDUCT.md). Start there before submitting issues or pull requests.